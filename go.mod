--- conflicted
+++ resolved
@@ -3,10 +3,6 @@
 go 1.11
 
 require (
-<<<<<<< HEAD
-	github.com/gofiber/fiber v1.12.1
-=======
 	github.com/gofiber/fiber v1.13.3
->>>>>>> 466cd4dc
 	github.com/gofiber/utils v0.0.9
 )